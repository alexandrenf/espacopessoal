--- conflicted
+++ resolved
@@ -1,6 +1,5 @@
 "use client";
 
-<<<<<<< HEAD
 import React, {
   useState,
   useEffect,
@@ -10,10 +9,6 @@
   MouseEvent,
 } from "react";
 import Sidebar, { type NoteStructure } from "../../components/Sidebar";
-=======
-import React, { useState, useEffect, useMemo, useRef, useCallback } from "react";
-import Sidebar from "../../components/Sidebar";
->>>>>>> 3f7754b3
 import Editor from "../../components/Editor";
 import { Alert } from "../../components/Alert";
 import { LoadingSpinner } from "../../components/LoadingSpinner";
@@ -45,11 +40,7 @@
   content: string;
   createdAt: Date;
   updatedAt: Date;
-<<<<<<< HEAD
   isOptimistic?: boolean; // Mark a note as optimistic if needed
-=======
-  isOptimistic?: boolean; // Added optional flag for optimistic updates
->>>>>>> 3f7754b3
 }
 
 type ErrorWithMessage = { message: string };
@@ -82,10 +73,7 @@
 
   // --- Local states
   const [notes, setNotes] = useState<Note[]>([]);
-<<<<<<< HEAD
   const [structureNote, setStructureNote] = useState<Note | null>(null); // <--- Store our special note
-=======
->>>>>>> 3f7754b3
   const [currentNoteId, setCurrentNoteId] = useState<number | null>(null);
   const [errorMessage, setErrorMessage] = useState<string | null>(null);
   const [isSaving, setIsSaving] = useState(false);
@@ -98,7 +86,6 @@
   const [showSidebar, setShowSidebar] = useState(true);
 
   // --- Refs
-<<<<<<< HEAD
   const latestContentRef = useRef<string>("");
   const errorTimeoutRef = useRef<NodeJS.Timeout>();
   const typingStartTimeRef = useRef<number | null>(null);
@@ -149,62 +136,13 @@
       if (normalNotes[0]?.id) {
         setCurrentNoteId(normalNotes[0].id);
         latestContentRef.current = normalNotes[0].content;
-=======
-  const latestContentRef = useRef("");
-  const errorTimeoutRef = useRef<NodeJS.Timeout>();
-  const utils = api.useUtils();
-  const typingStartTimeRef = useRef<number | null>(null);
-  const continuousTypingTimerRef = useRef<NodeJS.Timeout>();
-
-  // ==========================
-  // =        Queries         =
-  // ==========================
-  // Fetch all notes
-  // ...
-const {
-  data,
-  error,
-  isLoading,
-  refetch: refetchNotes
-} = api.notes.fetchNotesPublic.useQuery(
-  { url, password: password ?? undefined },
-  {
-    enabled: Boolean(url),
-    retry: 1,
-    refetchOnWindowFocus: false,
-    refetchOnReconnect: false,
-    staleTime: 30000, // Consider data stale after 30 seconds
-    // Transform data as it arrives
-    select: (fetchedNotes) =>
-      fetchedNotes.map(note => ({
-        ...note,
-        content: note.content ?? ""
-      })),
-  }
-);
-
-// 2) Then handle "onSuccess" style logic with a useEffect
-useEffect(() => {
-  if (data && data.length > 0) {
-    // e.g. store them in local state:
-    setNotes(data);
-
-    // If needed, pick a default note:
-    if (currentNoteId === null) {
-      if (data[0]?.id) {
-        setCurrentNoteId(data[0].id);
->>>>>>> 3f7754b3
       }
     }
   }
 }, [data, currentNoteId]);
 // ...
 
-<<<<<<< HEAD
   // Check if user is on mobile
-=======
-  // Track screen resizing for mobile
->>>>>>> 3f7754b3
   useEffect(() => {
     const checkMobile = () => {
       setIsMobile(window.innerWidth < 768);
@@ -214,7 +152,6 @@
     return () => window.removeEventListener("resize", checkMobile);
   }, []);
 
-<<<<<<< HEAD
   // ------------------------------
   // Mutations
   // ------------------------------
@@ -225,19 +162,6 @@
       await utils.notes.fetchNotesPublic.cancel({ url });
     },
     onSuccess: () => {
-=======
-  // ==========================
-  // =       Mutations        =
-  // ==========================
-  // Update note
-  const updateNoteMutation = api.notes.updateNotePublic.useMutation({
-    onMutate: async () => {
-      // optional: cancel queries so we don’t overwrite local state
-      await utils.notes.fetchNotesPublic.cancel({ url });
-    },
-    onSuccess: () => {
-      // Don’t update local state here; we only do that after a “long pause” refetch
->>>>>>> 3f7754b3
       setIsSaving(false);
     },
     onError: (err) => {
@@ -247,17 +171,12 @@
     retry: 2,
   });
 
-<<<<<<< HEAD
   // We'll store our update mutate function in a ref for easy usage
-=======
-  // We’ll store our update mutate function in a ref
->>>>>>> 3f7754b3
   const updateNoteRef = useRef(updateNoteMutation.mutateAsync);
   useEffect(() => {
     updateNoteRef.current = updateNoteMutation.mutateAsync;
   }, [updateNoteMutation]);
 
-<<<<<<< HEAD
   // 2. Create a new note
   const createNoteMutation = api.notes.createNotePublic.useMutation({
     onMutate: async (variables) => {
@@ -359,63 +278,10 @@
 
       // Force refetch
       await utils.notes.fetchNotesPublic.invalidate({ url, password: password ?? undefined });
-=======
-  // Create note
-  const createNoteMutation = api.notes.createNotePublic.useMutation({
-    onMutate: async (variables) => {
-      // Cancel any outgoing refetches so they don't overwrite our optimistic update
-      await utils.notes.fetchNotesPublic.cancel({ url });
-
-      // Create an optimistic note
-      const optimisticNote: Note = {
-        id: -Math.floor(Math.random() * 100000), // Temporary negative ID
-        content: variables.content,
-        createdAt: new Date(),
-        updatedAt: new Date(),
-        isOptimistic: true // Flag to identify optimistic notes
-      };
-
-      // Update notes list with optimistic note
-      setNotes(prev => [optimisticNote, ...prev]);
-      setCurrentNoteId(optimisticNote.id);
-      latestContentRef.current = optimisticNote.content;
-
-      return { optimisticNote };
-    },
-    onError: (err, variables, context) => {
-      // On error, revert the optimistic update
-      if (context?.optimisticNote) {
-        setNotes(prev => prev.filter(note => note.id !== context.optimisticNote.id));
-        if (currentNoteId === context.optimisticNote.id) {
-          setCurrentNoteId(null);
-          latestContentRef.current = "";
-        }
-      }
-      handleError(err);
-    },
-    onSuccess: async (newNote, variables, context) => {
-      // Replace the optimistic note with the real one
-      if (context?.optimisticNote) {
-        setNotes(prev => prev.map(note => 
-          note.id === context.optimisticNote.id ? {
-            ...newNote,
-            content: latestContentRef.current // Preserve any edits made while creating
-          } : note
-        ));
-        setCurrentNoteId(newNote.id);
-      }
-
-      // Refresh the notes list to ensure consistency
-      await utils.notes.fetchNotesPublic.invalidate({ 
-        url, 
-        password: password ?? undefined 
-      });
->>>>>>> 3f7754b3
     },
     retry: 2,
   });
 
-<<<<<<< HEAD
   // 4. Update the structure note
   const updateStructureMutation = api.notes.updateStructureNote.useMutation({
     onError: (err) => {
@@ -520,23 +386,8 @@
       url,
       content: "Título da nota\n\n",
       password: password ?? undefined,
-=======
-  // Single source of truth for merging server and local state
-  const handleServerDataUpdate = useCallback((serverData: Note[]) => {
-    setNotes((prevNotes) => {
-      return prevNotes.map(localNote => {
-        const serverNote = serverData.find(n => n.id === localNote.id);
-        // Preserve local changes for current note
-        if (localNote.id === currentNoteId && latestContentRef.current) {
-          return { ...localNote, content: latestContentRef.current };
-        }
-        // Use server data if available, otherwise keep local version
-        return serverNote ?? localNote;
-      });
->>>>>>> 3f7754b3
     });
 
-<<<<<<< HEAD
   function handleNewFolder() {
     toast({
       title: "Coming soon!",
@@ -560,205 +411,6 @@
   }
 
   function handleDeleteNote(e: MouseEvent<HTMLButtonElement>, noteId: number) {
-=======
-    // Handle initial note selection
-    if (currentNoteId === null && serverData.length > 0) {
-      const firstNote = serverData[0];
-      if (firstNote?.id) {
-        setCurrentNoteId(firstNote.id);
-        latestContentRef.current = firstNote.content ?? "";
-      }
-    }
-  }, [currentNoteId]);
-
-  // Use the handler in the data effect
-  useEffect(() => {
-    if (data) {
-      handleServerDataUpdate(data);
-    }
-  }, [data, handleServerDataUpdate]);
-
-  // Delete note
-  const deleteNoteMutation = api.notes.deleteNotePublic.useMutation({
-    onMutate: async (deleteData) => {
-      await utils.notes.fetchNotesPublic.cancel({ url });
-      const previousNotes = notes;
-      const previousCurrentNoteId = currentNoteId;
-
-      // Optimistic update
-      setNotes((prev) => prev.filter((n) => n.id !== deleteData.id));
-      if (deleteData.id === currentNoteId) {
-        setCurrentNoteId(null);
-      }
-
-      return { previousNotes, previousCurrentNoteId, deletedNoteId: deleteData.id };
-    },
-    onError: (error, _, context) => {
-      if (context) {
-        setNotes(context.previousNotes);
-        setCurrentNoteId(context.previousCurrentNoteId);
-        if (context.previousCurrentNoteId) {
-          latestContentRef.current = context.previousNotes.find(
-            note => note.id === context.previousCurrentNoteId
-          )?.content ?? "";
-        }
-      }
-      handleError(error);
-    },
-    onSuccess: async (_, variables, context) => {
-      if (!context) return;
-
-      if (currentNoteId === context.deletedNoteId) {
-        idleDebounce.cancel();
-        activeDebounce.cancel();
-      }
-
-      await utils.notes.fetchNotesPublic.invalidate({ 
-        url, 
-        password: password ?? undefined 
-      });
-    },
-    retry: 2,
-  });
-
-  // ==========================
-  // =       Debouncing       =
-  // ==========================
-  // This callback sends an update to the server after user stops typing
-  const idleDebounce = useMemo(
-    () =>
-      debounce(async () => {
-        if (!currentNoteId) return;
-        setIsSaving(true);
-        try {
-          await updateNoteRef.current({
-            id: currentNoteId,
-            content: latestContentRef.current,
-            url,
-            password: password ?? undefined,
-          });
-          setIsSaving(false);
-        } catch (err) {
-          handleError(err);
-        }
-      }, IDLE_WAIT),
-    [url, password, currentNoteId]
-  );
-
-  // This callback forces an update if user keeps typing
-  const activeDebounce = useMemo(
-    () =>
-      debounce(
-        async () => {
-          if (!currentNoteId) return;
-          setIsSaving(true);
-          try {
-            await updateNoteRef.current({
-              id: currentNoteId,
-              content: latestContentRef.current,
-              url,
-              password: password ?? undefined,
-            });
-            setIsSaving(false);
-          } catch (err) {
-            handleError(err);
-          }
-          // Reset typing start time after save
-          typingStartTimeRef.current = null;
-        },
-        ACTIVE_WAIT
-      ),
-    [url, password, currentNoteId]
-  );
-
-  const handleTextChange = (text: string) => {
-    latestContentRef.current = text;
-
-    // Update local notes immediately for UI responsiveness
-    // This will update the title in the sidebar letter by letter
-    setNotes((prev) =>
-      prev.map((note) =>
-        note.id === currentNoteId 
-          ? { ...note, content: text }  // Using the new content directly
-          : note
-      )
-    );
-
-    // Start tracking continuous typing if not already started
-    if (!typingStartTimeRef.current) {
-      typingStartTimeRef.current = Date.now();
-    }
-
-    // Calculate elapsed time since typing started
-    const elapsedTime = Date.now() - (typingStartTimeRef.current ?? Date.now());
-    
-    // If we've been typing continuously for 8s or more, trigger an update
-    if (elapsedTime >= ACTIVE_WAIT) {
-      void activeDebounce();
-      typingStartTimeRef.current = null; // Reset the timer after triggering
-      return;
-    }
-
-    // Handle idle debounce normally
-    void idleDebounce();
-  };
-
-  // Cleanup timers
-  useEffect(() => {
-    return () => {
-      if (continuousTypingTimerRef.current) {
-        clearTimeout(continuousTypingTimerRef.current);
-      }
-    };
-  }, []);
-
-  // ==========================
-  // =         Helpers        =
-  // ==========================
-  function handleError(err: unknown) {
-    const message = getErrorMessage(err);
-    if (errorTimeoutRef.current) clearTimeout(errorTimeoutRef.current);
-    setErrorMessage(message);
-    errorTimeoutRef.current = setTimeout(() => setErrorMessage(null), ERROR_MESSAGE_TIMEOUT);
-  }
-
-  function createNewNote() {
-    if (createNoteMutation.isPending) return;
-    createNoteMutation.mutate({
-      url,
-      content: "Título da nota\n\n",
-      password: password ?? undefined,
-    });
-  }
-
-  async function handleSwitchNote(newNoteId: number) {
-    // If we are switching to a different note
-    if (currentNoteId !== null && currentNoteId !== newNoteId) {
-      // Flush pending changes for the current note first
-      await Promise.all([
-        idleDebounce.flush(),
-        activeDebounce.flush()
-      ]).catch(err => handleError(err));
-
-      // Force a refetch to ensure we have latest data
-      await refetchNotes().catch(err => handleError(err));
-    }
-
-    // Switch current note
-    setCurrentNoteId(newNoteId);
-    if (isMobile) {
-      setShowSidebar(false);
-    }
-
-    // Update our local ref to the selected note's content so the Editor sees the correct text
-    const newNote = notes.find(note => note.id === newNoteId);
-    if (newNote) {
-      latestContentRef.current = newNote.content;
-    }
-  }
-
-  function handleDeleteNote(e: React.MouseEvent<HTMLButtonElement>, noteId: number) {
->>>>>>> 3f7754b3
     e.stopPropagation();
     const note = notes.find((n) => n.id === noteId);
     if (!note) return;
@@ -779,7 +431,6 @@
     setNoteToDelete(null);
   }
 
-<<<<<<< HEAD
   function handleTextChange(text: string) {
     latestContentRef.current = text;
     setNotes((old) =>
@@ -869,15 +520,6 @@
 
   // The currently selected note for the editor
   const currentNote = notes.find((n) => n.id === currentNoteId) ?? null;
-=======
-  function findCurrentNote(): Note | null {
-    return notes.find((n) => n.id === currentNoteId) ?? null;
-  }
-
-  // ==========================
-  // =        Rendering       =
-  // ==========================
->>>>>>> 3f7754b3
 
   // ------------------------------
   // Render
@@ -923,7 +565,6 @@
             >
               <Sidebar
                 notes={notes}
-<<<<<<< HEAD
                 currentNote={currentNote ?? { 
                   id: 0, 
                   content: "", 
@@ -933,11 +574,6 @@
                 setCurrentNoteId={handleSwitchNote}
                 newNote={createNewNote}
                 newFolder={handleNewFolder}
-=======
-                currentNote={currentNote ?? { id: null, content: "" }}
-                setCurrentNoteId={handleSwitchNote}
-                newNote={createNewNote}
->>>>>>> 3f7754b3
                 deleteNote={handleDeleteNote}
                 isCreating={createNoteMutation.isPending}
                 isDeletingId={
@@ -970,10 +606,6 @@
               {currentNote ? (
                 <Editor
                   currentNote={currentNote}
-<<<<<<< HEAD
-=======
-                  // Instead of passing "updateNote", we pass our handleTextChange
->>>>>>> 3f7754b3
                   updateNote={handleTextChange}
                   isSaving={isSaving}
                   isLoading={false}
@@ -1009,10 +641,6 @@
             </div>
           </div>
         )}
-<<<<<<< HEAD
-
-=======
->>>>>>> 3f7754b3
         {/* Delete Confirmation */}
         <DeleteConfirmationModal
           isOpen={isDeleteModalOpen}
@@ -1028,13 +656,10 @@
     </main>
   );
 };
-<<<<<<< HEAD
-=======
 
 export default App;
 
 
 
 
->>>>>>> 3f7754b3
-
+
