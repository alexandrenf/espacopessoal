--- conflicted
+++ resolved
@@ -71,7 +71,7 @@
   showSidebar = true,
   onUpdateStructure,
 }) => {
-<<<<<<< HEAD
+
   const sensors = useSensors(
     useSensor(PointerSensor),
     useSensor(KeyboardSensor, {
@@ -110,77 +110,12 @@
       onUpdateStructure(newStructure);
     }
   };
-=======
-  const noteList = notes.map((note) => {
-    // Get the title from the note's content - always use the first line
-    const noteTitle = note.content.split("\n")[0]?.trim() ?? "Untitled Note";
-    
-    return (
-      <li
-        key={note.id}
-        onClick={() => setCurrentNoteId(note.id)}
-        className={`group w-full p-4 border-b border-gray-200 cursor-pointer relative transition-all duration-200 hover:bg-gray-50 ${
-          note.id === currentNote.id
-            ? "bg-blue-50 border-l-4 border-l-blue-500"
-            : ""
-        } ${note.isOptimistic ? 'opacity-50' : ''}`}
-        role="option"
-        aria-selected={note.id === currentNote.id}
-        aria-busy={note.isOptimistic}
-      >
-        <div className="flex items-center justify-between">
-          <span className={`line-clamp-1 text-sm ${
-            note.id === currentNote.id 
-              ? "text-blue-700 font-medium" 
-              : "text-gray-700"
-          }`}>
-            {noteTitle}
-          </span>
-          {note.isOptimistic ? (
-            <ImSpinner8 
-              className="animate-spin text-blue-500 mr-4" 
-              role="status"
-              aria-label="Creating note..."
-            />
-          ) : (
-            <button
-              onClick={(event) => deleteNote(event, note.id)}
-              disabled={isDeletingId === note.id}
-              className={`
-                md:opacity-0 md:group-hover:opacity-100 absolute right-4 p-1.5 rounded-full transition-all duration-200
-                ${note.id === currentNote.id ? "md:opacity-100" : ""}
-                ${isDeletingId === note.id ? "bg-red-50 dark:bg-red-900/20" : "hover:bg-red-50 dark:hover:bg-red-900/20"}
-                focus-visible:outline-none focus-visible:ring-2 focus-visible:ring-red-500 focus-visible:ring-offset-2
-                focus-visible:ring-offset-white dark:focus-visible:ring-offset-gray-900
-                focus:opacity-100
-              `}
-              aria-label={`Delete note: ${noteTitle}`}
-            >
-              {isDeletingId === note.id ? (
-                <ImSpinner8 className="w-4 h-4 animate-spin text-red-500" />
-              ) : (
-                <FaTrash className="w-4 h-4 text-red-500" />
-              )}
-            </button>
-          )}
-        </div>
-      </li>
-    );
-  });
->>>>>>> d4b17d28
+
 
   return (
     <section className="h-full flex flex-col bg-white">
       <div className="flex items-center justify-between p-4 border-b border-gray-200">
-<<<<<<< HEAD
         <h1 className="text-xl font-semibold text-gray-800">Notes</h1>
-=======
-        <div className="flex items-center gap-3">
-          <h1 className="text-xl font-semibold text-gray-800">
-            Notes
-          </h1>
-        </div>
->>>>>>> d4b17d28
         <div className="flex items-center gap-2">
           {onToggleSidebar && showSidebar && (
             <Button
@@ -188,10 +123,6 @@
               variant="outline"
               size="icon"
               className="md:hidden"
-<<<<<<< HEAD
-=======
-              aria-label="Toggle sidebar"
->>>>>>> d4b17d28
             >
               <ArrowLeft className="w-4 h-4" />
             </Button>
