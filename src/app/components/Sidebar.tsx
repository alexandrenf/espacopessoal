"use client"

import React, { useMemo } from "react";
import { ImSpinner8 } from "react-icons/im";
import { Button } from "~/components/ui/button";
import { ArrowLeft, FolderPlus, Plus, FilePlus } from "lucide-react";
import {
  DropdownMenu,
  DropdownMenuContent,
  DropdownMenuItem,
  DropdownMenuTrigger,
} from "~/components/ui/dropdown-menu";
import {
  DndContext,
  closestCenter,
  KeyboardSensor,
  PointerSensor,
  useSensor,
  useSensors,
  type DragEndEvent,
} from '@dnd-kit/core';
import {
  SortableContext,
  sortableKeyboardCoordinates,
  verticalListSortingStrategy,
} from '@dnd-kit/sortable';
import {
  restrictToVerticalAxis,
  restrictToParentElement,
} from '@dnd-kit/modifiers';
import { SortableNoteItem } from "~/components/SortableNoteItem";

export interface Note {
  id: number;
  content: string;
  createdAt: Date;
  updatedAt: Date;
  isOptimistic?: boolean;
}

export interface NoteStructure {
  id: number;
  parentId: number | null;
  order: number;
}

interface SidebarProps {
  notes: Note[];
  currentNote: Note;
  setCurrentNoteId: (id: number) => void;
  newNote: () => void;
  newFolder?: () => void;
  deleteNote: (event: React.MouseEvent<HTMLButtonElement>, noteId: number) => void;
  isCreating: boolean;
  isDeletingId: number | null;
  onToggleSidebar?: () => void;
  showSidebar?: boolean;
  onUpdateStructure?: (structure: NoteStructure[]) => void;
<<<<<<< HEAD
  isMobile: boolean;
=======
>>>>>>> 2e263a16
}

const Sidebar: React.FC<SidebarProps> = ({
  notes,  // This will now always be the local version
  currentNote,
  setCurrentNoteId,
  newNote,
  newFolder,
  deleteNote,
  isCreating,
  isDeletingId,
  onToggleSidebar,
  showSidebar = true,
  onUpdateStructure,
<<<<<<< HEAD
  isMobile,
=======
>>>>>>> 2e263a16
}) => {

  const sensors = useSensors(
    useSensor(PointerSensor),
    useSensor(KeyboardSensor, {
      coordinateGetter: sortableKeyboardCoordinates,
    })
  );

  const displayNotes = useMemo(() => 
    notes.filter(note => !note.content.startsWith("!FStruct!")),
    [notes]
  );

  const handleDragEnd = (event: DragEndEvent) => {
    if (!onUpdateStructure) return;
    const { active, over } = event;

    if (active.id !== over?.id) {
      const oldIndex = displayNotes.findIndex((note) => note.id === active.id);
      if (!over) return;
      const newIndex = displayNotes.findIndex((note) => note.id === over.id);
      
      // Create a copy of the notes array
      const reorderedNotes = [...displayNotes];
      // Remove the dragged item
      const [movedItem] = reorderedNotes.splice(oldIndex, 1);
      // Insert it at the new position
      reorderedNotes.splice(newIndex, 0, movedItem!);
      
      // Create new structure based on the reordered array
      const newStructure: NoteStructure[] = reorderedNotes.map((note, index) => ({
        id: note.id,
        parentId: null,
        order: index,  // This order is only stored in the structure note
      }));

      onUpdateStructure(newStructure);
    }
  };


  return (
<<<<<<< HEAD
    <section className="w-full h-full md:h-screen flex flex-col bg-white">
      <div className="shrink-0 flex items-center justify-between p-4 border-b border-gray-200">
=======
    <section className="h-full flex flex-col bg-white">
      <div className="flex items-center justify-between p-4 border-b border-gray-200">
>>>>>>> 2e263a16
        <h1 className="text-xl font-semibold text-gray-800">Notes</h1>
        <div className="flex items-center gap-2">
          {onToggleSidebar && showSidebar && (
            <Button
              onClick={onToggleSidebar}
              variant="outline"
              size="icon"
              className="md:hidden"
            >
              <ArrowLeft className="w-4 h-4" />
            </Button>
          )}
          <DropdownMenu>
            <DropdownMenuTrigger asChild>
              <Button
                disabled={isCreating}
                variant="outline"
                size="icon"
<<<<<<< HEAD
                className="bg-blue-50 hover:bg-blue-100 active:bg-blue-200 border-blue-200 hover:border-blue-300 text-blue-700"
=======
                className="bg-blue-50"
>>>>>>> 2e263a16
              >
                {isCreating ? (
                  <ImSpinner8 className="w-4 h-4 animate-spin" />
                ) : (
<<<<<<< HEAD
                  <span className="text-lg">+</span>
=======
                  <Plus className="w-4 h-4" />
>>>>>>> 2e263a16
                )}
              </Button>
            </DropdownMenuTrigger>
            <DropdownMenuContent align="end">
              <DropdownMenuItem onClick={newNote}>
                <FilePlus className="mr-2 h-4 w-4" />
                Nova nota
              </DropdownMenuItem>
              {newFolder && (
                <DropdownMenuItem onClick={newFolder}>
                  <FolderPlus className="mr-2 h-4 w-4" />
                  Nova pasta
                </DropdownMenuItem>
              )}
            </DropdownMenuContent>
          </DropdownMenu>
        </div>
      </div>

<<<<<<< HEAD
      <div className="flex-1 min-h-0 overflow-hidden">
        <DndContext
          sensors={sensors}
          collisionDetection={closestCenter}
          onDragEnd={handleDragEnd}
          modifiers={[restrictToVerticalAxis, restrictToParentElement]}
        >
          <SortableContext 
            items={displayNotes.map(note => note.id)} 
            strategy={verticalListSortingStrategy}
          >
            <ul className="h-full overflow-y-auto">
              {displayNotes.map((note) => (
                <SortableNoteItem
                  key={note.id}
                  note={note}
                  currentNoteId={currentNote.id}
                  onSelect={() => setCurrentNoteId(note.id)}
                  onDelete={(e) => deleteNote(e, note.id)}
                  isDeletingId={isDeletingId}
                />
              ))}
            </ul>
          </SortableContext>
        </DndContext>
      </div>
=======
      <DndContext
        sensors={sensors}
        collisionDetection={closestCenter}
        onDragEnd={handleDragEnd}
        modifiers={[restrictToVerticalAxis, restrictToParentElement]}
      >
        <SortableContext 
          items={displayNotes.map(note => note.id)} 
          strategy={verticalListSortingStrategy}
        >
          <ul className="flex-1 flex flex-col divide-y divide-gray-100 overflow-y-auto">
            {displayNotes.map((note) => (
              <SortableNoteItem
                key={note.id}
                note={note}
                currentNoteId={currentNote.id}
                onSelect={() => setCurrentNoteId(note.id)}
                onDelete={(e) => deleteNote(e, note.id)}
                isDeletingId={isDeletingId}
              />
            ))}
          </ul>
        </SortableContext>
      </DndContext>
>>>>>>> 2e263a16
    </section>
  );
};

export default Sidebar;<|MERGE_RESOLUTION|>--- conflicted
+++ resolved
@@ -56,10 +56,7 @@
   onToggleSidebar?: () => void;
   showSidebar?: boolean;
   onUpdateStructure?: (structure: NoteStructure[]) => void;
-<<<<<<< HEAD
   isMobile: boolean;
-=======
->>>>>>> 2e263a16
 }
 
 const Sidebar: React.FC<SidebarProps> = ({
@@ -74,10 +71,7 @@
   onToggleSidebar,
   showSidebar = true,
   onUpdateStructure,
-<<<<<<< HEAD
   isMobile,
-=======
->>>>>>> 2e263a16
 }) => {
 
   const sensors = useSensors(
@@ -121,13 +115,8 @@
 
 
   return (
-<<<<<<< HEAD
     <section className="w-full h-full md:h-screen flex flex-col bg-white">
       <div className="shrink-0 flex items-center justify-between p-4 border-b border-gray-200">
-=======
-    <section className="h-full flex flex-col bg-white">
-      <div className="flex items-center justify-between p-4 border-b border-gray-200">
->>>>>>> 2e263a16
         <h1 className="text-xl font-semibold text-gray-800">Notes</h1>
         <div className="flex items-center gap-2">
           {onToggleSidebar && showSidebar && (
@@ -146,20 +135,12 @@
                 disabled={isCreating}
                 variant="outline"
                 size="icon"
-<<<<<<< HEAD
                 className="bg-blue-50 hover:bg-blue-100 active:bg-blue-200 border-blue-200 hover:border-blue-300 text-blue-700"
-=======
-                className="bg-blue-50"
->>>>>>> 2e263a16
               >
                 {isCreating ? (
                   <ImSpinner8 className="w-4 h-4 animate-spin" />
                 ) : (
-<<<<<<< HEAD
                   <span className="text-lg">+</span>
-=======
-                  <Plus className="w-4 h-4" />
->>>>>>> 2e263a16
                 )}
               </Button>
             </DropdownMenuTrigger>
@@ -179,7 +160,6 @@
         </div>
       </div>
 
-<<<<<<< HEAD
       <div className="flex-1 min-h-0 overflow-hidden">
         <DndContext
           sensors={sensors}
@@ -206,32 +186,7 @@
           </SortableContext>
         </DndContext>
       </div>
-=======
-      <DndContext
-        sensors={sensors}
-        collisionDetection={closestCenter}
-        onDragEnd={handleDragEnd}
-        modifiers={[restrictToVerticalAxis, restrictToParentElement]}
-      >
-        <SortableContext 
-          items={displayNotes.map(note => note.id)} 
-          strategy={verticalListSortingStrategy}
-        >
-          <ul className="flex-1 flex flex-col divide-y divide-gray-100 overflow-y-auto">
-            {displayNotes.map((note) => (
-              <SortableNoteItem
-                key={note.id}
-                note={note}
-                currentNoteId={currentNote.id}
-                onSelect={() => setCurrentNoteId(note.id)}
-                onDelete={(e) => deleteNote(e, note.id)}
-                isDeletingId={isDeletingId}
-              />
-            ))}
-          </ul>
-        </SortableContext>
-      </DndContext>
->>>>>>> 2e263a16
+
     </section>
   );
 };
